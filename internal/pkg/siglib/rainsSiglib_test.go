--- conflicted
+++ resolved
@@ -419,357 +419,4 @@
 		}
 	}
 }
-<<<<<<< HEAD
-*/
-var result bool
-
-//Reads a zonefile and signs all contained assertions
-func benchmarkSignAssertions(zonefileName string, b *testing.B) {
-	log.Root().SetHandler(log.DiscardHandler())
-
-	parser := new(zonefile.IO)
-	zone, err := parser.LoadZonefile(zonefileName)
-	if err != nil {
-		b.Error(err)
-		return
-	}
-	_, pkey, _ := ed25519.GenerateKey(nil)
-	sig := signature.Sig{
-		PublicKeyID: keys.PublicKeyID{Algorithm: algorithmTypes.Ed25519},
-		ValidUntil:  time.Now().Add(time.Hour).Unix(),
-	}
-	for n := 0; n < b.N; n++ {
-		for _, sec := range zone.Content {
-			if !SignSectionUnsafe(sec, pkey, sig) {
-				b.Error("Error in signing section")
-			}
-			sec.DeleteAllSigs()
-		}
-	}
-}
-
-func BenchmarkSignAssertion10000(b *testing.B)  { benchmarkSignAssertions("test/zonefile1000000", b) }
-func BenchmarkSignAssertion100000(b *testing.B) { benchmarkSignAssertions("test/zonefile100000", b) }
-
-//BenchmarkSignAssertionDeleg10000 has 40000 entries, a deleg, redir, srv and
-//ip4 for each Delegated zone
-func BenchmarkSignAssertionDeleg10000(b *testing.B) {
-	benchmarkSignAssertions("test/zonefileDeleg10000", b)
-}
-func BenchmarkSignAssertionDeleg100000(b *testing.B) {
-	benchmarkSignAssertions("test/zonefileDeleg100000", b)
-}
-
-//Shard ranges are not chosen correctly
-func benchmarkSignShard(zonefileName string, assertionsPerShard int, b *testing.B) {
-	log.Root().SetHandler(log.DiscardHandler())
-	parser := new(zonefile.IO)
-	zone, err := parser.LoadZonefile(zonefileName)
-	if err != nil {
-		b.Error(err)
-		return
-	}
-	shards := shardAssertions(zone.Content, assertionsPerShard)
-	_, pkey, _ := ed25519.GenerateKey(nil)
-	sig := signature.Sig{
-		PublicKeyID: keys.PublicKeyID{Algorithm: algorithmTypes.Ed25519},
-		ValidUntil:  time.Now().Add(time.Hour).Unix(),
-	}
-	for n := 0; n < b.N; n++ {
-		for _, shard := range shards {
-			result = SignSectionUnsafe(shard, pkey, sig)
-		}
-	}
-}
-
-//10000 shards are signed containing each 10 assertions
-func BenchmarkSignShard10(b *testing.B) { benchmarkSignShard("test/zonefile100000", 10, b) }
-
-//1000 shards are signed containing each 100 assertions
-
-func BenchmarkSignShard100(b *testing.B) { benchmarkSignShard("test/zonefile100000", 100, b) }
-
-//100 shards are signed containing each 1000 assertions
-
-func BenchmarkSignShard1000(b *testing.B) { benchmarkSignShard("test/zonefile100000", 1000, b) }
-
-//Assertions are equally distributed among shards. Zone only contains shards as assertions are
-//contained in shards.
-func benchmarkSignZone(zonefileName string, assertionsPerShard int, b *testing.B) {
-	log.Root().SetHandler(log.DiscardHandler())
-	parser := new(zonefile.IO)
-	zone, err := parser.LoadZonefile(zonefileName)
-	if err != nil {
-		b.Error(err)
-		return
-	}
-	shards := shardAssertions(zone.Content, assertionsPerShard)
-	newZone := &section.Zone{
-		Context:     zone.Context,
-		SubjectZone: zone.SubjectZone,
-		Content:     shards,
-	}
-	_, pkey, _ := ed25519.GenerateKey(nil)
-	sig := signature.Sig{
-		PublicKeyID: keys.PublicKeyID{Algorithm: algorithmTypes.Ed25519},
-		ValidUntil:  time.Now().Add(time.Hour).Unix(),
-	}
-	for n := 0; n < b.N; n++ {
-		result = SignSectionUnsafe(newZone, pkey, sig)
-	}
-}
-
-//zone is signed containing 10000 shards containing each 10 assertions
-func BenchmarkSignZone10(b *testing.B) { benchmarkSignZone("test/zonefile10000", 10, b) }
-
-//zone is signed containing 1000 shards containing each 100 assertions
-func BenchmarkSignZone100(b *testing.B) { benchmarkSignZone("test/zonefile10000", 100, b) }
-
-//zone is signed containing 100 shards containing each 1000 assertions
-func BenchmarkSignZone1000(b *testing.B) { benchmarkSignZone("test/zonefile10000", 1000, b) }
-
-func shardAssertions(sections []section.WithSigForward, assertionsPerShard int) []section.WithSigForward {
-	var shards []section.WithSigForward
-	for i := 0; i < len(sections); i++ {
-		assertion := sections[i].(*section.Assertion)
-		shard := &section.Shard{
-			Context:     assertion.Context,
-			SubjectZone: assertion.SubjectZone,
-			RangeFrom:   "aaaaa",
-			RangeTo:     "zzzzz",
-		}
-		for i%assertionsPerShard != assertionsPerShard-1 && i < len(sections)-1 {
-			shard.Content = append(shard.Content, assertion)
-			i++
-		}
-		shard.Content = append(shard.Content, assertion)
-		shards = append(shards, shard)
-	}
-	return shards
-}
-
-func benchmarkSigningTest() {
-	//load zonefiles
-	//eval encoding time (to know how much encoding plays a role in signing and verifying)
-	//eval SignUnsafe time
-	//remove sigs
-	//eval Sig.Verify()
-	//print result -> is it possible to get these results from testing framework?
-}
-
-func benchmarkEncoding(zonefileName string, b *testing.B) {
-	log.Root().SetHandler(log.DiscardHandler())
-	parser := new(zonefile.IO)
-	zone, err := parser.LoadZonefile(zonefileName)
-	if err != nil {
-		b.Error(err)
-		return
-	}
-	for n := 0; n < b.N; n++ {
-		for _, assertion := range zone.Content {
-			encoding := new(bytes.Buffer)
-			if err := assertion.MarshalCBOR(cbor.NewCBORWriter(encoding)); err != nil {
-				b.Error("Was not able to marshal section.", "error", err)
-			}
-		}
-	}
-}
-
-func BenchmarkEncodingAssertion10000(b *testing.B)  { benchmarkEncoding("test/zonefile10000", b) }
-func BenchmarkEncodingAssertion100000(b *testing.B) { benchmarkEncoding("test/zonefile100000", b) }
-
-func benchmarkSigning(zonefileName string, b *testing.B) {
-	log.Root().SetHandler(log.DiscardHandler())
-	parser := new(zonefile.IO)
-	zone, err := parser.LoadZonefile(zonefileName)
-	if err != nil {
-		b.Error(err)
-		return
-	}
-	_, pkey, _ := ed25519.GenerateKey(nil)
-	sig := signature.Sig{
-		PublicKeyID: keys.PublicKeyID{Algorithm: algorithmTypes.Ed25519},
-		ValidUntil:  time.Now().Add(time.Hour).Unix(),
-	}
-	var encodings [][]byte
-	for _, assertion := range zone.Content {
-		encoding := new(bytes.Buffer)
-		if err := assertion.MarshalCBOR(cbor.NewCBORWriter(encoding)); err != nil {
-			b.Error("Was not able to marshal section.", "error", err)
-		}
-		encodings = append(encodings, encoding.Bytes())
-	}
-	for n := 0; n < b.N; n++ {
-		for _, encoding := range encodings {
-			(&sig).SignData(pkey, encoding)
-		}
-	}
-}
-
-func BenchmarkSigningAssertion10000(b *testing.B)  { benchmarkSigning("test/zonefile10000", b) }
-func BenchmarkSigningAssertion100000(b *testing.B) { benchmarkSigning("test/zonefile100000", b) }
-
-func benchmarkVerify(zonefileName string, b *testing.B) {
-	log.Root().SetHandler(log.DiscardHandler())
-	parser := new(zonefile.IO)
-	zone, err := parser.LoadZonefile(zonefileName)
-	if err != nil {
-		b.Error(err)
-		return
-	}
-	publicKey, privatekey, _ := ed25519.GenerateKey(nil)
-	sig := signature.Sig{
-		PublicKeyID: keys.PublicKeyID{Algorithm: algorithmTypes.Ed25519},
-		ValidUntil:  time.Now().Add(time.Hour).Unix(),
-	}
-	for _, sec := range zone.Content {
-		if !SignSectionUnsafe(sec, privatekey, sig) {
-			b.Error("Error in signing section")
-		}
-	}
-	pkeys := make(map[keys.PublicKeyID][]keys.PublicKey)
-	pkeys[sig.PublicKeyID] = []keys.PublicKey{keys.PublicKey{
-		PublicKeyID: sig.PublicKeyID,
-		Key:         publicKey,
-	}}
-	for n := 0; n < b.N; n++ {
-		for _, sec := range zone.Content {
-			if !CheckSectionSignatures(sec, pkeys, util.MaxCacheValidity{}) {
-				b.Error("Error in signing section")
-			}
-		}
-	}
-}
-
-func BenchmarkVerifyAssertion1(b *testing.B)     { benchmarkVerify("test/zf1", b) }
-func BenchmarkVerifyAssertion10(b *testing.B)    { benchmarkVerify("test/zf10", b) }
-func BenchmarkVerifyAssertion100(b *testing.B)   { benchmarkVerify("test/zf100", b) }
-func BenchmarkVerifyAssertion1000(b *testing.B)  { benchmarkVerify("test/zf1000", b) }
-func BenchmarkVerifyAssertion10000(b *testing.B) { benchmarkVerify("test/zf10000", b) }
-
-func benchmarkVerifyShard(zonefileName string, apers int, b *testing.B) {
-	log.Root().SetHandler(log.DiscardHandler())
-	parser := new(zonefile.IO)
-	zone, err := parser.LoadZonefile(zonefileName)
-	if err != nil {
-		b.Error(err)
-		return
-	}
-	shards := []section.WithSigForward{}
-	shard := &section.Shard{
-		Context:     ".",
-		SubjectZone: "TestSubject",
-		RangeFrom:   "asdfasdfasdf",
-		RangeTo:     "asdfasdfasdf",
-	}
-	for i := range zone.Content {
-		if (i+1)%apers == 0 {
-			shards = append(shards, shard)
-			//encoding := new(bytes.Buffer)
-			//shard.MarshalCBOR(cbor.NewCBORWriter(encoding))
-			//b.Error(len(encoding.Bytes()))
-			shard = &section.Shard{
-				Context:     ".",
-				SubjectZone: "TestSubject",
-				RangeFrom:   "asdfasdfasdf",
-				RangeTo:     "asdfasdfasdf",
-			}
-		}
-		shard.Content = append(shard.Content, zone.Content[i].(*section.Assertion))
-	}
-	zone.Content = shards
-	publicKey, privatekey, _ := ed25519.GenerateKey(nil)
-	sig := signature.Sig{
-		PublicKeyID: keys.PublicKeyID{Algorithm: algorithmTypes.Ed25519},
-		ValidUntil:  time.Now().Add(time.Hour).Unix(),
-	}
-	for _, sec := range zone.Content {
-		if !SignSectionUnsafe(sec, privatekey, sig) {
-			b.Error("Error in signing section")
-		}
-	}
-	pkeys := make(map[keys.PublicKeyID][]keys.PublicKey)
-	pkeys[sig.PublicKeyID] = []keys.PublicKey{keys.PublicKey{
-		PublicKeyID: sig.PublicKeyID,
-		Key:         publicKey,
-	}}
-	for n := 0; n < b.N; n++ {
-		for _, sec := range zone.Content {
-			if !CheckSectionSignatures(sec, pkeys, util.MaxCacheValidity{}) {
-				b.Error("Error in signing section")
-			}
-		}
-	}
-}
-
-func BenchmarkVerifyShard10(b *testing.B)   { benchmarkVerifyShard("test/zf1000", 1000, b) }
-func BenchmarkVerifyShard100(b *testing.B)  { benchmarkVerifyShard("test/zf1000", 100, b) }
-func BenchmarkVerifyShard1000(b *testing.B) { benchmarkVerifyShard("test/zf1000", 1000, b) }
-
-func BenchmarkEd25519Signing(b *testing.B) {
-	_, privatekey, _ := ed25519.GenerateKey(nil)
-	encoding := []byte{}
-	for i := 0; i < 100; i++ {
-		encoding = append(encoding, 'a')
-	}
-	for n := 0; n < b.N; n++ {
-		ed25519.Sign(privatekey, encoding)
-	}
-}
-
-func BenchmarkEd25519Verify(b *testing.B) {
-	publicKey, privatekey, _ := ed25519.GenerateKey(nil)
-	encoding := []byte{}
-	for i := 0; i < 60; i++ {
-		encoding = append(encoding, 'a')
-	}
-	sig := ed25519.Sign(privatekey, encoding)
-	for n := 0; n < b.N; n++ {
-		ed25519.Verify(publicKey, encoding, sig)
-	}
-}
-
-func calcSpaceSaving(zonefileName string, b *testing.B) {
-	log.Root().SetHandler(log.DiscardHandler())
-	parser := new(zonefile.IO)
-	zone, err := parser.LoadZonefile(zonefileName)
-	if err != nil {
-		b.Error(err)
-		return
-	}
-	shard := &section.Shard{
-		Context:     ".",
-		SubjectZone: "TestSubject",
-		RangeFrom:   "asdfasdfasdf",
-		RangeTo:     "asdfasdfasdf",
-	}
-	pshard := &section.Pshard{
-		Context:     ".",
-		SubjectZone: "TestSubject",
-		RangeFrom:   "asdfasdfasdf",
-		RangeTo:     "asdfasdfasdf",
-		Datastructure: section.DataStructure{
-			Type: section.BloomFilterType,
-			Data: section.BloomFilter{
-				HashFamily:       []algorithmTypes.Hash{algorithmTypes.Fnv128},
-				ModeOfOperation:  section.KirschMitzenmacher1,
-				NofHashFunctions: 10,
-				Filter:           make(bitarray.BitArray, 120),
-			},
-		},
-	}
-	for _, sec := range zone.Content {
-		shard.Content = append(shard.Content, sec.(*section.Assertion))
-		pshard.Datastructure.Data.(section.BloomFilter).AddAssertion(sec.(*section.Assertion))
-	}
-	encoding := new(bytes.Buffer)
-	shard.MarshalCBOR(cbor.NewCBORWriter(encoding))
-	b.Error(len(encoding.Bytes()))
-}
-
-func BenchmarkSpace(b *testing.B) {
-	calcSpaceSaving("test/zf500", b)
-}
-=======
-*/
->>>>>>> 682d07f6
+*/