package publisher

import (
	"encoding/hex"
	"encoding/json"
	"errors"
	"io/ioutil"
	"time"

	log "github.com/inconshreveable/log15"

	"github.com/netsec-ethz/rains/internal/pkg/keys"
	"github.com/netsec-ethz/rains/internal/pkg/section"
	"github.com/netsec-ethz/rains/internal/pkg/siglib"
	"golang.org/x/crypto/ed25519"
)

//LoadConfig loads configuration information from configPath
func LoadConfig(configPath string) (Config, error) {
	var config Config
	file, err := ioutil.ReadFile(configPath)
	if err != nil {
		log.Error("Could not open config file...", "path", configPath, "error", err)
		return Config{}, err
	}
	if err = json.Unmarshal(file, &config); err != nil {
		log.Error("Could not unmarshal json format of config", "error", err)
		return Config{}, err
	}
	config.MetaDataConf.SigSigningInterval *= time.Second
	return config, nil
}

//LoadPrivateKeys reads private keys from the path provided in the config and returns a map from
//PublicKeyID to the corresponding private key data.
func LoadPrivateKeys(path string) (map[keys.PublicKeyID]interface{}, error) {
	var privateKeys []keys.PrivateKey
	file, err := ioutil.ReadFile(path)
	if err != nil {
		log.Error("Could not open config file...", "path", path, "error", err)
		return nil, err
	}
	if err = json.Unmarshal(file, &privateKeys); err != nil {
		log.Error("Could not unmarshal json format of private keys", "error", err)
		return nil, err
	}
	output := make(map[keys.PublicKeyID]interface{})
	for _, keyData := range privateKeys {
		keyString := keyData.Key.(string)
		privateKey := make([]byte, hex.DecodedLen(len([]byte(keyString))))
		privateKey, err := hex.DecodeString(keyString)
		if err != nil {
			log.Error("Was not able to decode privateKey", "error", err)
			return nil, err
		}
		if len(privateKey) != ed25519.PrivateKeySize {
			log.Error("Private key length is incorrect", "expected", ed25519.PrivateKeySize,
				"actual", len(privateKey))
			return nil, errors.New("incorrect private key length")
		}
		output[keyData.PublicKeyID] = ed25519.PrivateKey(privateKey)
	}
	return output, nil
}

func StorePrivateKey(path string, privateKeys []keys.PrivateKey) error {
	for i, key := range privateKeys {
		privateKeys[i].Key = hex.EncodeToString(key.Key.(ed25519.PrivateKey))
	}
	if encoding, err := json.Marshal(privateKeys); err != nil {
		return err
	} else {
		return ioutil.WriteFile(path, encoding, 0600)
	}
}

<<<<<<< HEAD
//signZone signs the zone and all contained shards and assertions with the zone's private key. It
//removes the subjectZone and context of the contained assertions and shards after the signatures
//have been added. It returns an error if it was unable to sign the zone or any of the contained
//shards and assertions.
=======
//signZone signs the zone and all contained assertions with the zone's private key. It adds the
//subjectZone and context to the contained assertions before signing them and removes them after the
//signatures have been added. It returns an error if it was unable to sign the zone or any of the
//contained assertions.
>>>>>>> 27b9db0b
func signZone(zone *section.Zone, keys map[keys.PublicKeyID]interface{}) error {
	if zone == nil {
		return errors.New("zone is nil")
	}
<<<<<<< HEAD

	sigs := zone.AllSigs()
	zone.DeleteAllSigs()
=======
>>>>>>> 27b9db0b
	zone.DontAddSigInMarshaller()
	if err := signSection(zone, keys); err != nil {
		return err
	}
<<<<<<< HEAD
=======
	zone.AddCtxAndZoneToContent()
>>>>>>> 27b9db0b
	for _, a := range zone.Content {
		if err := signSection(a, keys); err != nil {
			return err
		}
	}
	zone.RemoveCtxAndZoneFromContent()
	zone.AddSigInMarshaller()
	return nil
}

//signShard signs the shard and all contained assertions with the zone's private key. It removes the
//subjectZone and context of the contained assertions after the signatures have been added. It
//returns an error if it was unable to sign the shard or any of the assertions.
func signShard(s *section.Shard, keys map[keys.PublicKeyID]interface{}) error {
	if s == nil {
		return errors.New("shard is nil")
	}
<<<<<<< HEAD
	sigs := s.AllSigs()
	s.DeleteAllSigs()
	s.AddCtxAndZoneToContent()
	s.DontAddSigInMarshaller()
	for _, sig := range sigs {
		if sig.ValidUntil < time.Now().Unix() {
			log.Error("Signature validUntil is in the past")
		} else if ok := siglib.SignSectionUnsafe(s, keys[sig.PublicKeyID], sig); !ok {
			log.Error("Was not able to sign and add the signature", "shard", s, "signature", sig)
		} else {
			continue
		}
		return errors.New("Was not able to sign and add the signature")
=======
	s.DontAddSigInMarshaller()
	if err := signSection(s, keys); err != nil {
		return err
>>>>>>> 27b9db0b
	}
	s.AddCtxAndZoneToContent()
	for _, a := range s.Content {
		if err := signSection(a, keys); err != nil {
			return err
		}
	}
	s.RemoveCtxAndZoneFromContent()
	s.AddSigInMarshaller()
	return nil
}

//signSection computes the signature data for all contained signatures.
//It returns an error if it was unable to create all signatures on the assertion.
func signSection(s section.WithSigForward, keys map[keys.PublicKeyID]interface{}) error {
	if s == nil {
		return errors.New("section is nil")
	}
	sigs := s.AllSigs()
	s.DeleteAllSigs()
	for _, sig := range sigs {
		if sig.ValidUntil < time.Now().Unix() {
			log.Error("Signature validUntil is in the past")
		} else if ok := siglib.SignSectionUnsafe(s, keys[sig.PublicKeyID], sig); !ok {
			log.Error("Was not able to sign and add the signature", "section", s, "signature", sig)
		} else {
			continue
		}
		return errors.New("Was not able to sign and add the signature")
	}
	return nil
}<|MERGE_RESOLUTION|>--- conflicted
+++ resolved
@@ -74,35 +74,19 @@
 	}
 }
 
-<<<<<<< HEAD
-//signZone signs the zone and all contained shards and assertions with the zone's private key. It
-//removes the subjectZone and context of the contained assertions and shards after the signatures
-//have been added. It returns an error if it was unable to sign the zone or any of the contained
-//shards and assertions.
-=======
 //signZone signs the zone and all contained assertions with the zone's private key. It adds the
 //subjectZone and context to the contained assertions before signing them and removes them after the
 //signatures have been added. It returns an error if it was unable to sign the zone or any of the
 //contained assertions.
->>>>>>> 27b9db0b
 func signZone(zone *section.Zone, keys map[keys.PublicKeyID]interface{}) error {
 	if zone == nil {
 		return errors.New("zone is nil")
 	}
-<<<<<<< HEAD
-
-	sigs := zone.AllSigs()
-	zone.DeleteAllSigs()
-=======
->>>>>>> 27b9db0b
 	zone.DontAddSigInMarshaller()
 	if err := signSection(zone, keys); err != nil {
 		return err
 	}
-<<<<<<< HEAD
-=======
 	zone.AddCtxAndZoneToContent()
->>>>>>> 27b9db0b
 	for _, a := range zone.Content {
 		if err := signSection(a, keys); err != nil {
 			return err
@@ -120,25 +104,9 @@
 	if s == nil {
 		return errors.New("shard is nil")
 	}
-<<<<<<< HEAD
-	sigs := s.AllSigs()
-	s.DeleteAllSigs()
-	s.AddCtxAndZoneToContent()
-	s.DontAddSigInMarshaller()
-	for _, sig := range sigs {
-		if sig.ValidUntil < time.Now().Unix() {
-			log.Error("Signature validUntil is in the past")
-		} else if ok := siglib.SignSectionUnsafe(s, keys[sig.PublicKeyID], sig); !ok {
-			log.Error("Was not able to sign and add the signature", "shard", s, "signature", sig)
-		} else {
-			continue
-		}
-		return errors.New("Was not able to sign and add the signature")
-=======
 	s.DontAddSigInMarshaller()
 	if err := signSection(s, keys); err != nil {
 		return err
->>>>>>> 27b9db0b
 	}
 	s.AddCtxAndZoneToContent()
 	for _, a := range s.Content {
