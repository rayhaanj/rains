package rainsd

import (
	"fmt"
	"time"

	"github.com/netsec-ethz/rains/internal/pkg/connection"
	"github.com/netsec-ethz/rains/internal/pkg/message"
	"github.com/netsec-ethz/rains/internal/pkg/util"
)

// globalTracer is used to report traces to the tracing server.
var globalTracer *Tracer

//rainsdConfig lists possible configurations of a rains server
type rainsdConfig struct {
	//general
	RootZonePublicKeyPath string

	//switchboard
	ServerAddress      connection.Info
	PublisherAddress   connection.Info
	MaxConnections     int
	KeepAlivePeriod    time.Duration //in seconds
	TCPTimeout         time.Duration //in seconds
	TLSCertificateFile string
	TLSPrivateKeyFile  string

	//inbox
	MaxMsgByteLength        uint
	PrioBufferSize          uint
	NormalBufferSize        uint
	NotificationBufferSize  uint
	PrioWorkerCount         uint
	NormalWorkerCount       uint
	NotificationWorkerCount uint
	CapabilitiesCacheSize   int
	PeerToCapCacheSize      uint
	ActiveTokenCacheSize    uint
	Capabilities            []message.Capability

	//verify
	ZoneKeyCacheSize           int
	ZoneKeyCacheWarnSize       int
	MaxPublicKeysPerZone       int
	PendingKeyCacheSize        int
	InfrastructureKeyCacheSize uint
	ExternalKeyCacheSize       uint
	DelegationQueryValidity    time.Duration //in seconds
	ReapVerifyTimeout          time.Duration //in seconds

	//engine
	AssertionCacheSize         int
	NegativeAssertionCacheSize int
	PendingQueryCacheSize      int
	RedirectionCacheSize       int
	RedirectionCacheWarnSize   int
	QueryValidity              time.Duration //in seconds
	AddressQueryValidity       time.Duration //in seconds
	ContextAuthority           []string
	ZoneAuthority              []string
	MaxCacheValidity           util.MaxCacheValidity //in hours
	ReapEngineTimeout          time.Duration         //in seconds
}

<<<<<<< HEAD
=======
//msgSectionSender contains the message section section and connection infos about the sender
type msgSectionSender struct {
	Sender   connection.Info
	Sections []section.Section
	Token    token.Token
}

//sectionWithSigSender contains a section with a signature and connection infos about the sender
type sectionWithSigSender struct {
	Sender   connection.Info
	Sections []section.WithSigForward
	Token    token.Token
}

func (s *sectionWithSigSender) Hash() string {
	return fmt.Sprintf("%s_%v_%v", s.Sender.Hash(), s.Sections, s.Token)
}

type missingKeyMetaData struct {
	Zone     string
	Context  string
	KeyPhase int
}

//connectionCache stores persistent stream-oriented network connections.
type connectionCache interface {
	//AddConnection adds conn to the cache. If the cache capacity is reached, a connection from the cache will be
	//chosen by some metric, closed and removed.
	AddConnection(conn net.Conn)
	//AddCapability adds capabilities to the destAddr entry. It returns false if there is no entry
	//in the cache for dstAddr. If there is already a capability list associated with destAddr, it
	//will be overwritten.
	AddCapabilityList(dstAddr connection.Info, capabilities []message.Capability) bool
	//GetConnection returns true and all cached connections to dstAddr.
	//GetConnection returns false if there is no cached connection to dstAddr.
	GetConnection(dstAddr connection.Info) ([]net.Conn, bool)
	//Get returns true and the capability list of dstAddr.
	//Get returns false if there is no capability list of dstAddr.
	GetCapabilityList(dstAddr connection.Info) ([]message.Capability, bool)
	//CloseAndRemoveConnection closes conn and removes it from the cache.
	CloseAndRemoveConnection(conn net.Conn)
	//Len returns the number of connections currently in the cache.
	Len() int
}

//capabilityCache stores a mapping from a hash of a capability list to a pointer of the list.
type capabilityCache interface {
	//Add normalizes and serializes capabilities and then calculates a sha256 hash over it. It then
	//stores the mapping from the hash to a pointer of the list.
	//If the cache is full it removes a capability according to some metric
	Add(capabilities []message.Capability)
	//Get returns true and a pointer to the capability list from which the hash was taken if
	//present, otherwise false and nil.
	Get(hash []byte) ([]message.Capability, bool)
	//Len returns the number of elements currently in the cache.
	Len() int
}

//zonePublicKeyCache is used to store public keys of zones and a pointer to delegation assertions
//containing them.
type zonePublicKeyCache interface {
	//Add adds publicKey together with the assertion containing it to the cache. Returns false if
	//the cache exceeds a configured (during initialization of the cache) amount of entries. If the
	//cache is full it removes a public key according to some metric. The cache logs a message when
	//a zone has more than a certain (configurable) amount of public keys. (An external service can
	//then decide if it wants to blacklist a given zone). If the internal flag is set, the publicKey
	//will only be removed after it expired.
	Add(assertion *section.Assertion, publicKey keys.PublicKey, internal bool) bool
	//Get returns true, the assertion holding the returned public key, and a non expired public key
	//which can be used to verify a signature with sigMetaData. It returns false if there is no
	//valid matching public key in the cache.
	Get(zone, context string, sigMetaData signature.MetaData) (
		keys.PublicKey, *section.Assertion, bool)
	//RemoveExpiredKeys deletes all expired public keys from the cache.
	RemoveExpiredKeys()
	//Len returns the number of public keys currently in the cache.
	Len() int
}

type pendingKeyCacheOld interface {
	//Add adds sectionSender to the cache and returns true if a new delegation should be sent.
	Add(sectionSender msgSectionSender, algoType algorithmTypes.Signature, phase int) bool
	//AddToken adds token to the token map where the value of the map corresponds to the cache entry
	//matching the given zone and cotext. Token is added to the map and the cache entry's token,
	//expiration and sendTo fields are updated only if a matching cache entry exists. False is
	//returned if no matching cache entry exists.
	AddToken(token token.Token, expiration int64, sendTo connection.Info, zone, context string) bool
	//GetAndRemove returns all sections who contain a signature matching the given parameter and
	//deletes them from the cache. The token map is updated if necessary.
	GetAndRemove(zone, context string, algoType algorithmTypes.Signature, phase int) []msgSectionSender
	//GetAndRemoveByToken returns all sections who correspond to token and deletes them from the
	//cache. Token is removed from the token map.
	GetAndRemoveByToken(token token.Token) []msgSectionSender
	//ContainsToken returns true if token is in the token map.
	ContainsToken(token token.Token) bool
	//RemoveExpiredValues deletes all sections of an expired entry and updates the token map if
	//necessary. It logs which sections are removed and to which server the query has been sent.
	RemoveExpiredValues()
	//Len returns the number of sections in the cache
	Len() int
}

type pendingKeyCache interface {
	//Add adds ss to the cache together with the token and expiration time of the query sent to the
	//host with the addr defined in ss.
	Add(ss msgSectionSender, t token.Token, expiration int64)
	//GetAndRemove returns msgSectionSender which corresponds to token and true, and deletes it from
	//the cache. False is returned if no msgSectionSender matched token.
	GetAndRemove(t token.Token) (msgSectionSender, bool)
	//ContainsToken returns true if t is cached
	ContainsToken(t token.Token) bool
	//RemoveExpiredValues deletes all expired entries. It logs the host's addr which was not able to
	//respond in time.
	RemoveExpiredValues()
	//Len returns the number of sections in the cache
	Len() int
}

//TODO CFE also add methods which can return queries which are answered by the section's content.
type pendingQueryCacheOld interface {
	//Add adds sectionSender to the cache and returns false if the query is already in the cache.
	Add(sectionSender msgSectionSender) bool
	//AddToken adds token to the token map where the value of the map corresponds to the cache entry
	//matching the given (fully qualified) name, context and connection (sorted). Token is added to the
	//map and the cache entry's token, expiration and sendTo fields are updated only if a matching
	//cache entry exists. False is returned if no matching cache entry exists.
	AddToken(token token.Token, expiration int64, sendTo connection.Info, name, context string,
		types []object.Type) bool
	//GetQuery returns true and the query or addressQuery stored with token in the cache if there is
	//such an entry.
	GetQuery(token token.Token) (section.Section, bool)
	//AddAnswerByToken adds section to the cache entry matching token with the given deadline. It
	//returns true if there is a matching token in the cache and section is not already stored for
	//these pending queries. The pending queries are are not removed from the cache.
	AddAnswerByToken(section section.WithSig, token token.Token, deadline int64) bool
	//GetAndRemoveByToken returns all queries waiting for a response to a query message containing
	//token and deletes them from the cache if no other section has been added to this cache entry
	//since section has been added by AddAnswerByToken(). Token is removed from the token map.
	GetAndRemoveByToken(token token.Token, deadline int64) (
		[]msgSectionSender, []section.Section)
	//UpdateToken adds newToken to the token map, lets it point to the cache value pointed by
	//oldToken and removes oldToken from the token map if newToken is not already in the token map.
	//It returns false if there is already an entry for newToken in the token map.
	UpdateToken(oldToken, newToken token.Token) bool
	//RemoveExpiredValues deletes all queries of an expired entry and updates the token map if
	//necessary. It logs which queries are removed and from which server the query has come and to
	//which it has been sent.
	RemoveExpiredValues()
	//Len returns the number of queries in the cache
	Len() int
}

type pendingQueryCache interface {
	//Add checks if this server has already forwarded a msg containing the same queries as ss. If
	//this is the case, ss is added to the cache and false is returned. If not, ss is added together
	//with t and expiration to the cache and true is returned.
	Add(ss msgSectionSender, t token.Token, expiration int64) bool
	//GetAndRemove returns all msgSectionSenders which correspond to token and delete them from the
	//cache.
	GetAndRemove(t token.Token) []msgSectionSender
	//RemoveExpiredValues deletes all expired entries.
	RemoveExpiredValues()
	//Len returns the number of sections in the cache
	Len() int
}

//assertionCache is used to store and efficiently lookup assertions
type assertionCache interface {
	//Add adds an assertion together with an expiration time (number of seconds since 01.01.1970) to
	//the cache. It returns false if the cache is full and a non internal element has been removed
	//according to some strategy. It also adds assertion to the consistency cache.
	Add(assertion *section.Assertion, expiration int64, isInternal bool) bool
	//Get returns true and a set of assertions matching the given key if there exist some. Otherwise
	//nil and false is returned. If strict is set only an exact match for the provided FQDN is returned
	// otherwise a search up the domain name hiearchy is performed.
	Get(fqdn, context string, objType object.Type, strict bool) ([]*section.Assertion, bool)
	//RemoveExpiredValues goes through the cache and removes all expired assertions from the
	//assertionCache and the consistency cache.
	RemoveExpiredValues()
	//RemoveZone deletes all assertions in the assertionCache and consistencyCache of the given
	//zone.
	RemoveZone(zone string)
	//Len returns the number of elements in the cache.
	Len() int
}

type negativeAssertionCache interface {
	//Add adds shard together with an expiration time (number of seconds since 01.01.1970) to
	//the cache. It returns false if the cache is full and a non internal element has been removed
	//according to some strategy. It also adds shard to the consistency cache.
	AddShard(shard *section.Shard, expiration int64, isInternal bool) bool
	//Add adds pshard together with an expiration time (number of seconds since 01.01.1970) to
	//the cache. It returns false if the cache is full and a non internal element has been removed
	//according to some strategy. It also adds shard to the consistency cache.
	AddPshard(pshard *section.Pshard, expiration int64, isInternal bool) bool
	//Add adds zone together with an expiration time (number of seconds since 01.01.1970) to
	//the cache. It returns false if the cache is full and a non internal element has been removed
	//according to some strategy. It also adds zone to the consistency cache.
	AddZone(zone *section.Zone, expiration int64, isInternal bool) bool
	//Get returns true and a set of shards and zones matching subjectZone and context and overlap
	//with interval if there exist some. When context is the empty string, a random context is
	//chosen. Otherwise nil and false is returned.
	Get(subjectZone, context string, interval section.Interval) ([]section.WithSigForward, bool)
	//RemoveExpiredValues goes through the cache and removes all expired shards and zones from the
	//assertionCache and the consistency cache.
	RemoveExpiredValues()
	//RemoveZone deletes all shards and zones in the assertionCache and consistencyCache of the
	//given subjectZone.
	RemoveZone(subjectZone string)
	//Len returns the number of elements in the cache.
	Len() int
}

>>>>>>> 3477869c
//zoneContext stores a context and a zone
type zoneContext struct {
	Zone    string
	Context string
}

//zoneAndName contains zone and name which together constitute a fully qualified name
type zoneAndName struct {
	zone string
	name string
}

func (e *zoneAndName) fullyQualifiedName() string {
	return fmt.Sprintf("%s.%s", e.name, e.zone)
}<|MERGE_RESOLUTION|>--- conflicted
+++ resolved
@@ -63,222 +63,12 @@
 	ReapEngineTimeout          time.Duration         //in seconds
 }
 
-<<<<<<< HEAD
-=======
-//msgSectionSender contains the message section section and connection infos about the sender
-type msgSectionSender struct {
-	Sender   connection.Info
-	Sections []section.Section
-	Token    token.Token
-}
-
-//sectionWithSigSender contains a section with a signature and connection infos about the sender
-type sectionWithSigSender struct {
-	Sender   connection.Info
-	Sections []section.WithSigForward
-	Token    token.Token
-}
-
-func (s *sectionWithSigSender) Hash() string {
-	return fmt.Sprintf("%s_%v_%v", s.Sender.Hash(), s.Sections, s.Token)
-}
-
 type missingKeyMetaData struct {
 	Zone     string
 	Context  string
 	KeyPhase int
 }
 
-//connectionCache stores persistent stream-oriented network connections.
-type connectionCache interface {
-	//AddConnection adds conn to the cache. If the cache capacity is reached, a connection from the cache will be
-	//chosen by some metric, closed and removed.
-	AddConnection(conn net.Conn)
-	//AddCapability adds capabilities to the destAddr entry. It returns false if there is no entry
-	//in the cache for dstAddr. If there is already a capability list associated with destAddr, it
-	//will be overwritten.
-	AddCapabilityList(dstAddr connection.Info, capabilities []message.Capability) bool
-	//GetConnection returns true and all cached connections to dstAddr.
-	//GetConnection returns false if there is no cached connection to dstAddr.
-	GetConnection(dstAddr connection.Info) ([]net.Conn, bool)
-	//Get returns true and the capability list of dstAddr.
-	//Get returns false if there is no capability list of dstAddr.
-	GetCapabilityList(dstAddr connection.Info) ([]message.Capability, bool)
-	//CloseAndRemoveConnection closes conn and removes it from the cache.
-	CloseAndRemoveConnection(conn net.Conn)
-	//Len returns the number of connections currently in the cache.
-	Len() int
-}
-
-//capabilityCache stores a mapping from a hash of a capability list to a pointer of the list.
-type capabilityCache interface {
-	//Add normalizes and serializes capabilities and then calculates a sha256 hash over it. It then
-	//stores the mapping from the hash to a pointer of the list.
-	//If the cache is full it removes a capability according to some metric
-	Add(capabilities []message.Capability)
-	//Get returns true and a pointer to the capability list from which the hash was taken if
-	//present, otherwise false and nil.
-	Get(hash []byte) ([]message.Capability, bool)
-	//Len returns the number of elements currently in the cache.
-	Len() int
-}
-
-//zonePublicKeyCache is used to store public keys of zones and a pointer to delegation assertions
-//containing them.
-type zonePublicKeyCache interface {
-	//Add adds publicKey together with the assertion containing it to the cache. Returns false if
-	//the cache exceeds a configured (during initialization of the cache) amount of entries. If the
-	//cache is full it removes a public key according to some metric. The cache logs a message when
-	//a zone has more than a certain (configurable) amount of public keys. (An external service can
-	//then decide if it wants to blacklist a given zone). If the internal flag is set, the publicKey
-	//will only be removed after it expired.
-	Add(assertion *section.Assertion, publicKey keys.PublicKey, internal bool) bool
-	//Get returns true, the assertion holding the returned public key, and a non expired public key
-	//which can be used to verify a signature with sigMetaData. It returns false if there is no
-	//valid matching public key in the cache.
-	Get(zone, context string, sigMetaData signature.MetaData) (
-		keys.PublicKey, *section.Assertion, bool)
-	//RemoveExpiredKeys deletes all expired public keys from the cache.
-	RemoveExpiredKeys()
-	//Len returns the number of public keys currently in the cache.
-	Len() int
-}
-
-type pendingKeyCacheOld interface {
-	//Add adds sectionSender to the cache and returns true if a new delegation should be sent.
-	Add(sectionSender msgSectionSender, algoType algorithmTypes.Signature, phase int) bool
-	//AddToken adds token to the token map where the value of the map corresponds to the cache entry
-	//matching the given zone and cotext. Token is added to the map and the cache entry's token,
-	//expiration and sendTo fields are updated only if a matching cache entry exists. False is
-	//returned if no matching cache entry exists.
-	AddToken(token token.Token, expiration int64, sendTo connection.Info, zone, context string) bool
-	//GetAndRemove returns all sections who contain a signature matching the given parameter and
-	//deletes them from the cache. The token map is updated if necessary.
-	GetAndRemove(zone, context string, algoType algorithmTypes.Signature, phase int) []msgSectionSender
-	//GetAndRemoveByToken returns all sections who correspond to token and deletes them from the
-	//cache. Token is removed from the token map.
-	GetAndRemoveByToken(token token.Token) []msgSectionSender
-	//ContainsToken returns true if token is in the token map.
-	ContainsToken(token token.Token) bool
-	//RemoveExpiredValues deletes all sections of an expired entry and updates the token map if
-	//necessary. It logs which sections are removed and to which server the query has been sent.
-	RemoveExpiredValues()
-	//Len returns the number of sections in the cache
-	Len() int
-}
-
-type pendingKeyCache interface {
-	//Add adds ss to the cache together with the token and expiration time of the query sent to the
-	//host with the addr defined in ss.
-	Add(ss msgSectionSender, t token.Token, expiration int64)
-	//GetAndRemove returns msgSectionSender which corresponds to token and true, and deletes it from
-	//the cache. False is returned if no msgSectionSender matched token.
-	GetAndRemove(t token.Token) (msgSectionSender, bool)
-	//ContainsToken returns true if t is cached
-	ContainsToken(t token.Token) bool
-	//RemoveExpiredValues deletes all expired entries. It logs the host's addr which was not able to
-	//respond in time.
-	RemoveExpiredValues()
-	//Len returns the number of sections in the cache
-	Len() int
-}
-
-//TODO CFE also add methods which can return queries which are answered by the section's content.
-type pendingQueryCacheOld interface {
-	//Add adds sectionSender to the cache and returns false if the query is already in the cache.
-	Add(sectionSender msgSectionSender) bool
-	//AddToken adds token to the token map where the value of the map corresponds to the cache entry
-	//matching the given (fully qualified) name, context and connection (sorted). Token is added to the
-	//map and the cache entry's token, expiration and sendTo fields are updated only if a matching
-	//cache entry exists. False is returned if no matching cache entry exists.
-	AddToken(token token.Token, expiration int64, sendTo connection.Info, name, context string,
-		types []object.Type) bool
-	//GetQuery returns true and the query or addressQuery stored with token in the cache if there is
-	//such an entry.
-	GetQuery(token token.Token) (section.Section, bool)
-	//AddAnswerByToken adds section to the cache entry matching token with the given deadline. It
-	//returns true if there is a matching token in the cache and section is not already stored for
-	//these pending queries. The pending queries are are not removed from the cache.
-	AddAnswerByToken(section section.WithSig, token token.Token, deadline int64) bool
-	//GetAndRemoveByToken returns all queries waiting for a response to a query message containing
-	//token and deletes them from the cache if no other section has been added to this cache entry
-	//since section has been added by AddAnswerByToken(). Token is removed from the token map.
-	GetAndRemoveByToken(token token.Token, deadline int64) (
-		[]msgSectionSender, []section.Section)
-	//UpdateToken adds newToken to the token map, lets it point to the cache value pointed by
-	//oldToken and removes oldToken from the token map if newToken is not already in the token map.
-	//It returns false if there is already an entry for newToken in the token map.
-	UpdateToken(oldToken, newToken token.Token) bool
-	//RemoveExpiredValues deletes all queries of an expired entry and updates the token map if
-	//necessary. It logs which queries are removed and from which server the query has come and to
-	//which it has been sent.
-	RemoveExpiredValues()
-	//Len returns the number of queries in the cache
-	Len() int
-}
-
-type pendingQueryCache interface {
-	//Add checks if this server has already forwarded a msg containing the same queries as ss. If
-	//this is the case, ss is added to the cache and false is returned. If not, ss is added together
-	//with t and expiration to the cache and true is returned.
-	Add(ss msgSectionSender, t token.Token, expiration int64) bool
-	//GetAndRemove returns all msgSectionSenders which correspond to token and delete them from the
-	//cache.
-	GetAndRemove(t token.Token) []msgSectionSender
-	//RemoveExpiredValues deletes all expired entries.
-	RemoveExpiredValues()
-	//Len returns the number of sections in the cache
-	Len() int
-}
-
-//assertionCache is used to store and efficiently lookup assertions
-type assertionCache interface {
-	//Add adds an assertion together with an expiration time (number of seconds since 01.01.1970) to
-	//the cache. It returns false if the cache is full and a non internal element has been removed
-	//according to some strategy. It also adds assertion to the consistency cache.
-	Add(assertion *section.Assertion, expiration int64, isInternal bool) bool
-	//Get returns true and a set of assertions matching the given key if there exist some. Otherwise
-	//nil and false is returned. If strict is set only an exact match for the provided FQDN is returned
-	// otherwise a search up the domain name hiearchy is performed.
-	Get(fqdn, context string, objType object.Type, strict bool) ([]*section.Assertion, bool)
-	//RemoveExpiredValues goes through the cache and removes all expired assertions from the
-	//assertionCache and the consistency cache.
-	RemoveExpiredValues()
-	//RemoveZone deletes all assertions in the assertionCache and consistencyCache of the given
-	//zone.
-	RemoveZone(zone string)
-	//Len returns the number of elements in the cache.
-	Len() int
-}
-
-type negativeAssertionCache interface {
-	//Add adds shard together with an expiration time (number of seconds since 01.01.1970) to
-	//the cache. It returns false if the cache is full and a non internal element has been removed
-	//according to some strategy. It also adds shard to the consistency cache.
-	AddShard(shard *section.Shard, expiration int64, isInternal bool) bool
-	//Add adds pshard together with an expiration time (number of seconds since 01.01.1970) to
-	//the cache. It returns false if the cache is full and a non internal element has been removed
-	//according to some strategy. It also adds shard to the consistency cache.
-	AddPshard(pshard *section.Pshard, expiration int64, isInternal bool) bool
-	//Add adds zone together with an expiration time (number of seconds since 01.01.1970) to
-	//the cache. It returns false if the cache is full and a non internal element has been removed
-	//according to some strategy. It also adds zone to the consistency cache.
-	AddZone(zone *section.Zone, expiration int64, isInternal bool) bool
-	//Get returns true and a set of shards and zones matching subjectZone and context and overlap
-	//with interval if there exist some. When context is the empty string, a random context is
-	//chosen. Otherwise nil and false is returned.
-	Get(subjectZone, context string, interval section.Interval) ([]section.WithSigForward, bool)
-	//RemoveExpiredValues goes through the cache and removes all expired shards and zones from the
-	//assertionCache and the consistency cache.
-	RemoveExpiredValues()
-	//RemoveZone deletes all shards and zones in the assertionCache and consistencyCache of the
-	//given subjectZone.
-	RemoveZone(subjectZone string)
-	//Len returns the number of elements in the cache.
-	Len() int
-}
-
->>>>>>> 3477869c
 //zoneContext stores a context and a zone
 type zoneContext struct {
 	Zone    string
