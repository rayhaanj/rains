--- conflicted
+++ resolved
@@ -32,9 +32,6 @@
 	//msgSender.Sections contains either Queries or Assertions. It gets separated in the inbox.
 	switch msgSender.Sections[0].(type) {
 	case *section.Assertion, *section.Shard, *section.Pshard, *section.Zone:
-<<<<<<< HEAD
-		verifySections(msgSender, s)
-=======
 		isAuthoritative := hasAuthority(msgSender, s)
 		if len(s.config.ZoneAuthority) != 0 {
 			//An authoritative server drops all messages containing sections over which it has no
@@ -45,7 +42,6 @@
 			}
 		}
 		verifySections(msgSender, s, isAuthoritative)
->>>>>>> 27b9db0b
 	case *query.Name:
 		verifyQueries(msgSender, s)
 	default:
@@ -53,8 +49,6 @@
 	}
 }
 
-<<<<<<< HEAD
-=======
 func hasAuthority(msgSender util.MsgSectionSender, s *Server) bool {
 	for _, sec := range msgSender.Sections {
 		sec := sec.(section.WithSigForward)
@@ -70,21 +64,14 @@
 	return true
 }
 
->>>>>>> 27b9db0b
 //verifySections first checks the internal consistency of all sections. It then determines if all
 //public keys necessary to verify all signatures are present. If not, queries to obtain the missing
 //keys are sent and ss is put on the pendingKeyCache. Otherwise all Signatures are verified. As soon
 //as one signature is invalid, processing of ss stops. When everything works well, ss is forwarded
 //to the engine.
-<<<<<<< HEAD
-func verifySections(ss util.MsgSectionSender, s *Server) {
-	keys := make(map[keys.PublicKeyID][]keys.PublicKey)
-	missingKeys := make(map[signature.MetaData]zoneContext)
-=======
 func verifySections(ss util.MsgSectionSender, s *Server, isAuthoritative bool) {
 	keys := make(map[keys.PublicKeyID][]keys.PublicKey)
 	missingKeys := make(map[missingKeyMetaData]bool)
->>>>>>> 27b9db0b
 	for _, sec := range ss.Sections {
 		sec := sec.(section.WithSigForward)
 		if !sec.IsConsistent() {
@@ -100,11 +87,7 @@
 		publicKeysPresent(sec, s.caches.ZoneKeyCache, keys, missingKeys)
 	}
 	if len(missingKeys) != 0 {
-<<<<<<< HEAD
-		handleMissingKeys(ss, missingKeys, s)
-=======
 		handleMissingKeys(ss, missingKeys, s, isAuthoritative)
->>>>>>> 27b9db0b
 		return
 	}
 
@@ -159,11 +142,7 @@
 //publicKeysPresent adds all public keys that are cached to keys and for all that are not, the
 //corresponding signature meta data is added to missingKeys
 func publicKeysPresent(s section.WithSigForward, zoneKeyCache cache.ZonePublicKey,
-<<<<<<< HEAD
-	keys map[keys.PublicKeyID][]keys.PublicKey, missingKeys map[signature.MetaData]zoneContext) {
-=======
 	keys map[keys.PublicKeyID][]keys.PublicKey, missingKeys map[missingKeyMetaData]bool) {
->>>>>>> 27b9db0b
 	keysNeeded := make(map[signature.MetaData]bool)
 	s.NeededKeys(keysNeeded)
 	for sigData := range keysNeeded {
@@ -174,34 +153,10 @@
 		} else {
 			log.Debug("Public key not in zoneKeyCache", "zone", s.GetSubjectZone(),
 				"cacheKey=sigMetaData", sigData)
-<<<<<<< HEAD
-			missingKeys[sigData] = zoneContext{Zone: s.GetSubjectZone(), Context: s.GetContext()}
-		}
-	}
-}
-
-//verifySignatures verifies all signatures of ss.Section and strips off expired signatures. It
-//returns false if there is no signature left any of the messages
-func verifySignatures(ss util.MsgSectionSender, keys map[keys.PublicKeyID][]keys.PublicKey, s *Server) (
-	[]section.WithSigForward, bool) {
-	sections := []section.WithSigForward{}
-	for _, sec := range ss.Sections {
-		sec := sec.(section.WithSigForward)
-		sec.AddSigInMarshaller()
-		sections = append(sections, sec)
-		addZoneAndContextToContainedSections(sec)
-		sec.DontAddSigInMarshaller()
-		if !validSignature(sec, keys, s.config.MaxCacheValidity) {
-			return nil, false
-		}
-	}
-	return sections, true
-=======
 			missingKeys[missingKeyMetaData{Zone: s.GetSubjectZone(), Context: s.GetContext(),
 				KeyPhase: sigData.KeyPhase}] = true
 		}
 	}
->>>>>>> 27b9db0b
 }
 
 //verifySignatures verifies all signatures of ss.Section and strips off expired signatures. It
@@ -266,24 +221,7 @@
 	}
 	zone.AddCtxAndZoneToContent()
 	for _, s := range zone.Content {
-<<<<<<< HEAD
-		if !validContainedAssertions([]*section.Assertion{s}, keys, maxValidity) {
-			return false
-		}
-	}
-	return true
-}
-
-//validContainedAssertions validates all signatures on assertions. It returns false if there is a
-//signature that does not verify. It removes the subjectZone and context of all contained assertions
-//(which were necessary for signature verification)
-func validContainedAssertions(assertions []*section.Assertion,
-	keys map[keys.PublicKeyID][]keys.PublicKey, maxValidity util.MaxCacheValidity) bool {
-	for _, assertion := range assertions {
-		if !siglib.CheckSectionSignatures(assertion, keys, maxValidity) {
-=======
 		if !siglib.CheckSectionSignatures(s, keys, maxValidity) {
->>>>>>> 27b9db0b
 			return false
 		}
 	}
@@ -292,12 +230,8 @@
 
 //handleMissingKeys adds sectionSender to the pending key cache and sends a delegation query if
 //necessary
-<<<<<<< HEAD
-func handleMissingKeys(ss util.MsgSectionSender, missingKeys map[signature.MetaData]zoneContext, s *Server) {
-=======
 func handleMissingKeys(ss util.MsgSectionSender, missingKeys map[missingKeyMetaData]bool, s *Server,
 	isAuthoritative bool) {
->>>>>>> 27b9db0b
 	sec := ss.Sections
 	log.Info("Some public keys are missing. Add section to pending key cache",
 		"#missingKeys", len(missingKeys), "sections", ss.Sections)
@@ -306,25 +240,15 @@
 	t := token.New()
 	s.caches.PendingKeys.Add(ss, t, exp)
 	queries := []section.Section{}
-<<<<<<< HEAD
-	for k, v := range missingKeys {
-		log.Info("MissingKeys", "key", k)
-		queries = append(queries, &query.Name{
-			Name:       v.Zone,
-			Context:    v.Context,
-=======
 	for k := range missingKeys {
 		log.Info("MissingKeys", "key", k)
 		queries = append(queries, &query.Name{
 			Name:       k.Zone,
 			Context:    k.Context,
->>>>>>> 27b9db0b
 			Expiration: exp,
 			Types:      []object.Type{object.OTDelegation},
 			KeyPhase:   k.KeyPhase,
 		})
-<<<<<<< HEAD
-=======
 	}
 	msg := message.Message{Token: t, Content: queries}
 	if isAuthoritative {
@@ -332,9 +256,7 @@
 		s.sendToRecursiveResolver(msg)
 	} else {
 		s.sendTo(msg, ss.Sender, 0, 0)
->>>>>>> 27b9db0b
-	}
-	s.sendTo(message.Message{Token: t, Content: queries}, ss.Sender, 0, 0)
+	}
 }
 
 //getQueryValidity returns the expiration value for a delegation query. It is either a configured
