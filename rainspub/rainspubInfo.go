package rainspub

import (
	"time"

	"github.com/netsec-ethz/rains/rainslib"
)

//config holds the configuration of the current invocation of rains publisher.
var config Config

//parser is used to extract assertions from a rains zone file.
var parser rainslib.ZoneFileParser

//signatureEncoder is used to encode signatures
var signatureEncoder rainslib.SignatureFormatEncoder

//subordinateDelegations is a list of all subordinate zones and the delegation schedule with them.
var subordinateDelegations []delegationInfo

//keyPhaseToPath maps the keyphase to the path leading to the private key of this keyphase
var keyPhaseToPath map[int]string

//delegationInfo stores meta data about a delegation issuing schedule for this zone's subordinates.
type delegationInfo struct {
	Delegation rainslib.AssertionSection //Delegation information
	Start      time.Time                 //Start time of delegation to subordinate
	Interval   time.Duration             //Time period after which the next delegation will be issued
}

//Config lists configurations for publishing zone information, see zonepub flag description for
//detail.
type Config struct {
<<<<<<< HEAD
	ZonefilePath          string
	AuthServers           []rainslib.ConnInfo
	PrivateKeyPath        string
	DoSharding            bool
	KeepExistingShards    bool
	NofAssertionsPerShard int
	MaxShardSize          int
	AddSignatureMetaData  bool
	SignatureAlgorithm    rainslib.SignatureAlgorithmType
	KeyPhase              int
	SigValidSince         time.Duration
	SigValidUntil         time.Duration
	SigSigningInterval    time.Duration
	DoConsistencyCheck    bool
	SortShards            bool
	SigNotExpired         bool
	CheckStringFields     bool
	DoSigning             bool
	SignAssertions        bool
	SignShards            bool
	OutputPath            string
	DoPublish             bool
=======
	ZonefilePath            string
	AuthServers             []rainslib.ConnInfo
	PrivateKeyPath          string
	DoSharding              bool
	KeepExistingShards      bool
	NofAssertionsPerShard   int
	MaxShardSize            int
	AddSignatureMetaData    bool
	SignatureAlgorithm      rainslib.SignatureAlgorithmType
	KeyPhase                int
	SigValidSince           time.Duration
	SigValidUntil           time.Duration
	SigSigningInterval      time.Duration
	SignContainedAssertions bool
	DoConsistencyCheck      bool
	SortShards              bool
	SigNotExpired           bool
	CheckStringFields       bool
	DoSigning               bool
	OutputPath              string
	DoPublish               bool
>>>>>>> adf3c62b
}<|MERGE_RESOLUTION|>--- conflicted
+++ resolved
@@ -31,7 +31,6 @@
 //Config lists configurations for publishing zone information, see zonepub flag description for
 //detail.
 type Config struct {
-<<<<<<< HEAD
 	ZonefilePath          string
 	AuthServers           []rainslib.ConnInfo
 	PrivateKeyPath        string
@@ -54,27 +53,4 @@
 	SignShards            bool
 	OutputPath            string
 	DoPublish             bool
-=======
-	ZonefilePath            string
-	AuthServers             []rainslib.ConnInfo
-	PrivateKeyPath          string
-	DoSharding              bool
-	KeepExistingShards      bool
-	NofAssertionsPerShard   int
-	MaxShardSize            int
-	AddSignatureMetaData    bool
-	SignatureAlgorithm      rainslib.SignatureAlgorithmType
-	KeyPhase                int
-	SigValidSince           time.Duration
-	SigValidUntil           time.Duration
-	SigSigningInterval      time.Duration
-	SignContainedAssertions bool
-	DoConsistencyCheck      bool
-	SortShards              bool
-	SigNotExpired           bool
-	CheckStringFields       bool
-	DoSigning               bool
-	OutputPath              string
-	DoPublish               bool
->>>>>>> adf3c62b
 }